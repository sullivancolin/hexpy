--- conflicted
+++ resolved
@@ -228,8 +228,6 @@
         )
 
     def batch_train(self, monitor_id: int, items: TrainCollection) -> JSONDict:
-<<<<<<< HEAD
-=======
         """Batch upload training documents to monitor programmatically for collection larger than 1000 posts.
 
         Batch upload TrainCollection of single category. Due to the restrictions involved in using this endpoint, unless you have a specific need to train monitors programmatically, training monitors via the user interface in ForSight will normally be the more efficient training option.
@@ -240,7 +238,6 @@
             items: validated instance of [TrainCollection](Data_Validation.md#traincollection) model
         """
 
->>>>>>> a27e4364
         batch_responses = {}
         for batch_num, batch in enumerate(
             [items[i : i + 1000] for i in range(0, len(items), 1000)]
