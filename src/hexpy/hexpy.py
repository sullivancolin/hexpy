"""CLI interface for hexpy."""
import json
import time
from collections import Counter
from getpass import getpass
from pathlib import Path
from typing import Callable, Dict, List, Tuple

import click
import numpy as np
import pandas as pd
import requests
from click_help_colors import HelpColorsGroup
from pydantic import ValidationError

from . import __version__
from .base import JSONDict
from .content_upload import ContentUploadAPI
from .metadata import MetadataAPI
from .models import TrainCollection, UploadCollection
from .monitor import MonitorAPI
from .session import HexpySession
from .streams import StreamsAPI


def helpful_validation_error(errors: List[JSONDict]) -> str:

    top_error_template = "\t* {field} - {msg}\n"
    sub_error_template = "\t* {field} - {number} - {subfield} - {msg}\n"
    error_message = "The file contained the following problems:\n"
    for e in errors:
        if len(e["loc"]) == 1:
            error_message += top_error_template.format(field=e["loc"][0], msg=e["msg"])
        else:
            error_message += sub_error_template.format(
                field=e["loc"][0],
                number=e["loc"][1],
                subfield=e["loc"][2],
                msg=e["msg"],
            )
    return error_message


def posts_json_to_df(docs: List[JSONDict], images: bool = False) -> pd.DataFrame:
    """Convert post json to flattened pandas dataframe."""

    items = []

    for doc in docs:
        record: JSONDict = {}
        for key, val in doc.items():
            try:
                if isinstance(val, str):
                    if key == "contents" or key == "title":
                        record[key] = val.replace("\n", " ").replace("\r", " ")
                    else:
                        record[key] = val
                elif key.endswith("Scores") and len(val) > 0:
                    category_name = key.split("Scores")[0]
                    if doc[f"assigned{category_name.title()}Id"] == 0:
                        record[category_name] = "Uncategorized"
                    else:
                        category_max_index = np.argmax([x["score"] for x in val])
                        category = val[category_max_index][category_name + "Name"]
                        record[category_name] = category
                elif isinstance(val, dict):
                    for subkey, subval in val.items():
                        record[key + "." + subkey] = subval
                elif isinstance(val, List) and key == "imageInfo":
                    if images:
                        if len(val) > 0:
                            urls = [x["url"] for x in val]
                            objects = []
                            brands = []
                            for item in val:

                                if "objects" in item:
                                    objects.append(
                                        "|".join(
                                            x["className"] for x in item["objects"]
                                        )
                                    )
                                if "brands" in item:
                                    brands.append(
                                        "|".join(x["brand"] for x in item["brands"])
                                    )
                            record["image.urls"] = " :: ".join(urls)
                            if len(objects) > 0:
                                object_str = " :: ".join(objects)
                                if object_str != "":
                                    record["image.objects"] = object_str
                            if len(brands) > 0:
                                brand_str = " :: ".join(brands)
                                if brand_str != "":
                                    record["image.brands"] = brand_str
                elif isinstance(val, int):
                    record[key] = val
            except Exception:
                continue
        items.append(record)

    df = pd.DataFrame.from_records(items)
    return df


ENDPOINT_TEMPLATE = """
### {title}
##### {description} - Category: {category}
##### `{url}` - {method}
##### Parameters
{params}
##### Response
{results}
-------------------------"""


def format_parameter(param: JSONDict) -> str:
    """Format API request parameter to Markdown list entry."""
    if "name" in param:
        name = param["name"]
    else:
        name = "MISSING"
    param_type = param["type"]
    required = param["required"]
    description = param["description"]

    return f"* `{name}` - {description}\n\t- Type: {param_type}\n\t- Required = {required}\n"


def format_response(response: JSONDict) -> str:
    """Format API response field to Markdown list entry."""
    if "name" in response:
        name = response["name"]
    else:
        name = "MISSING"
    param_type = response["type"]
    restricted = response["restricted"]
    description = response["description"]
    if "members" in response:
        members = ", ".join([f'`{member["name"]}`' for member in response["members"]])
        return f"* `{name}` - {description}\n\t- Type: {param_type}\n\t- Fields: {members}\n\t- Restricted = {restricted}\n"
    return f"* `{name}` - {description}\n\t- Type: {param_type}\n\t- Restricted = {restricted}\n"


def format_endpoint(endpoint: JSONDict) -> str:
    """format API endpoint to Markdown entry."""
    title = endpoint["endpoint"]
    url = endpoint["url"]
    method = endpoint["method"]
    description = endpoint["description"]
    category = endpoint["category"]
    params = "".join([format_parameter(param) for param in endpoint["parameters"]])
    results = "".join([format_response(r) for r in endpoint["response"]])

    return ENDPOINT_TEMPLATE.format(
        title=title,
        url=url,
        method=method,
        description=description,
        category=category,
        params=params,
        results=results,
    )


def docs_to_text(json_docs: JSONDict, mode: str = "md") -> str:
    """Convert API documentation JSON to markdown or github flavored markdown."""
    endpoints = json_docs["endpoints"]
    doc = f"# Crimson Hexagon API Documentation\n\n**API URL: `{HexpySession.ROOT[:-1]}`**\n\n## Endpoints\n"

    if mode == "gfm":
        for e in endpoints:
            anchor = "user-content-" + e["endpoint"].lower().replace(" ", "-")
            doc += f"* [{e['endpoint']}](#{anchor})\n"

    return doc + "\n".join([format_endpoint(e) for e in endpoints])


##########################################################################
# CLI command and subcommands                                            #
#                                                                        #
#                                                                        #
##########################################################################


@click.group(
    cls=HelpColorsGroup, help_headers_color="blue", help_options_color="yellow"
)
@click.version_option(version=__version__)
def cli() -> None:
    """Command Line interface for working with Crimson Hexagon API."""
    pass


@cli.command()
@click.option(
    "--force/--no-force",
    "-f",
    default=False,
    help="force signing in again and refreshing saved token",
)
@click.option(
    "--expiration/--no-expiration",
    "-e",
    default=True,
    help="Get token valid for 24 hours, or with no expiration",
)
def login(force: bool = False, expiration: bool = True) -> HexpySession:
    """Get API token with username and password and save to ~/.hexpy/token.json."""
    try:
        if not force:
            session = HexpySession.load_auth_from_file()
            return session
        else:
            raise IOError
    except IOError:
        username = input("Enter username: ")
        password = getpass(prompt="Enter password: ")
        session = HexpySession.login(
            username, password, no_expiration=not expiration, force=force
        )
        session.save_token()
        click.echo("Success! Saved token to ~/.hexpy/token.json")
        return session


@cli.command()
@click.option(
    "--date_range",
    "-d",
    nargs=2,
    default=None,
    help="start and end date of export in YYYY-MM-DD format.",
)
@click.argument("monitor_id", type=int)
@click.argument("metrics", nargs=-1)
@click.pass_context
def results(
    ctx: click.Context,
    monitor_id: int,
<<<<<<< HEAD
    metrics: Sequence[str],
    date_range: Sequence[str] = None,
=======
    metrics: Tuple[str, str],
    date_range: Tuple[str, str] = None,
>>>>>>> a27e4364
) -> None:
    """Get Monitor results for 1 or more metrics.

    \b
    Valid metrics
        * volume
        * word_cloud
        * top_sources
        * interest_affinities
        * sentiment_and_categories
    """

    session = ctx.invoke(login, expiration=True, force=False)
    client = MonitorAPI(session)
    if date_range:
        start = date_range[0]
        end = date_range[1]
        results = client.aggregate(monitor_id, (start, end), list(metrics))
    else:
        details = client.details(monitor_id)
        start = details["resultsStart"]
        end = details["resultsEnd"]
        results = client.aggregate(monitor_id, (start, end), list(metrics))
    click.echo(json.dumps(results[0]["results"][0], ensure_ascii=False))


metadata_choices = [
    "team_list",
    "monitor_list",
    "geography",
    "states",
    "cities",
    "countries",
    "image_classes",
    "monitor_details",
    "stream_list",
]


@cli.command()
@click.option("--team_id", "-t", default=None, help="team id for monitor list")
@click.option(
    "--country", "-c", default=None, help="country code for city or state geo"
)
@click.option("--monitor_id", "-m", default=None, help="monitor id for details")
@click.argument("info", type=click.Choice(metadata_choices))
@click.pass_context
def metadata(
    ctx: click.Context,
    info: str,
    team_id: int = None,
    country: str = None,
    monitor_id: int = None,
) -> None:
    """Get Metadata for account team, monitors, and geography.

    \b
    Valid info
        * team_list
        * monitor_list
        * geography
        * states
        * cities
        * countries
        * image_classes
        * monitor_details
        * stream_list
    """

    session = ctx.invoke(login, expiration=True, force=False)
    client = MetadataAPI(session)
    monitor_client = MonitorAPI(session)
    stream_client = StreamsAPI(session)
    metadata: Dict[str, Callable] = {
        "team_list": client.team_list,
        "monitor_list": client.monitor_list,
        "geography": client.geography,
        "states": client.states,
        "cities": client.cities,
        "countries": client.countries,
        "image_classes": client.image_classes,
        "monitor_details": monitor_client.details,
        "stream_list": stream_client.stream_list,
    }
    if team_id:
        return click.echo(json.dumps(metadata[info](team_id=team_id)))
    elif country:
        return click.echo(json.dumps(metadata[info](country=country)))
    elif monitor_id:
        return click.echo(json.dumps(metadata[info](monitor_id=monitor_id)))
    else:
        return click.echo(json.dumps(metadata[info]()))


@cli.command()
@click.option(
    "--output_type",
    "-o",
    type=click.Choice(["markdown", "html", "json"]),
    default="json",
    help="file type of export. (default=json)",
)
@click.pass_context
def api_documentation(ctx: click.Context, output_type: str = "json") -> None:
    """Get API documentation for all endpoints.

    \b
    output types
        * JSON (default)
        * Markdown File
        * HTML File
    """
    session = ctx.invoke(login, expiration=True, force=False)
    client = MetadataAPI(session)
    json_docs = client.api_documentation()
    if output_type == "json":
        click.echo(json.dumps(json_docs))
        return
    if output_type == "markdown":
        md = docs_to_text(json_docs, "md")
        with open("crimson_api_docs.md", "w") as outfile:
            outfile.write(md)
    else:
        md = docs_to_text(json_docs, "gfm")
        html = requests.post(
            "https://api.github.com/markdown",
            data=json.dumps({"text": md, "mode": "markdown"}),
        ).text
        path = Path(__file__).resolve().parent
        with open(path / "head.html") as infile:
            html = infile.read() + html + "</article></body></html>"
        with open("crimson_api_docs.html", "w") as outfile:
            outfile.write(html)


@cli.command()
@click.argument("filename")
@click.option(
    "--document_type",
    "-d",
    default=None,
    help="Custom document type ID number",
    type=int,
)
@click.option("--separator", "-s", default=",", help="CSV column separator.")
@click.pass_context
def upload(
    ctx: click.Context, filename: str, document_type: int, separator: str = ","
) -> None:
    """Upload spreadsheet file as custom content."""

    if separator == "\\t":
        separator = "\t"
    session = ctx.invoke(login, expiration=True, force=False)
    client = ContentUploadAPI(session)
    try:
        if filename.endswith(".csv"):
            items = pd.read_csv(filename, sep=separator)
        elif filename.endswith(".xlsx"):
            items = pd.read_excel(filename)
        else:
            raise click.ClickException(
                "Error reading spreadsheet file. File type must be either UTF-8 encoded .csv or .xlsx"
            )
    except Exception as e:
        raise click.ClickException(
            f"Error reading spreadsheet file. File type must be either UTF-8 encoded .csv or .xlsx. message: {e.args}"
        )

    try:
        collection = UploadCollection.from_dataframe(items)
    except ValidationError as e:
        raise click.ClickException(helpful_validation_error(e.errors())) from e
    response = client.upload(
        document_type=document_type, items=collection, request_usage=True
    )
    click.echo(json.dumps(response, indent=4))


@cli.command()
@click.argument("filename", type=str)
@click.argument("monitor_id", type=int)
@click.option("--separator", "-s", default=",", help="CSV column separator.")
@click.pass_context
def train(
    ctx: click.Context, filename: str, monitor_id: int, separator: str = ","
) -> None:
    """Upload spreadsheet file of training examples for monitor."""

    if separator == "\\t":
        separator = "\t"
    session = ctx.invoke(login, expiration=True, force=False)
    client = MonitorAPI(session)

    details = client.details(monitor_id)
    if details["type"] != "OPINION":
        raise click.ClickException("Monitor must be an opinion monitor.")

    category_dict = {x["name"]: x["id"] for x in details["categories"]}
    reverse_category_dict = {val: key for key, val in category_dict.items()}
    try:
        if filename.endswith(".csv"):
            items = pd.read_csv(filename, sep=separator)
        elif filename.endswith(".xlsx"):
            items = pd.read_excel(filename)
        else:
            raise click.ClickException(
                "Error reading spreadsheet file. File type must be either UTF-8 encoded .csv or .xlsx"
            )
    except Exception:
        raise click.ClickException(
            "Error reading spreadsheet file. File type must be either UTF-8 encoded .csv or .xlsx"
        )

    items.columns = [x.lower() for x in items.columns]

    if "categoryname" not in items.columns and "categoryid" not in items.columns:
        raise click.ClickException(
            "File must contain either 'categoryName' string column or 'categoryId' integer column"
        )
    if "categoryid" in items.columns:
        if not all(x in reverse_category_dict for x in set(items["categoryid"])):
            for x in set(items["categoryid"]):
                if x not in reverse_category_dict:
                    raise click.ClickException(
                        f"'{x}' categoryId not in monitor categories: {category_dict}"
                    )
    else:
        if not all(x in category_dict for x in set(items["categoryname"])):
            for x in set(items["categoryname"]):
                if x not in category_dict:
                    raise click.ClickException(
                        f"'{x}' categoryName not in monitor categories: {category_dict}"
                    )

        items["categoryid"] = [category_dict[i] for i in items["categoryname"]]

    # Validate all groups of documents
    for _, sub_df in items.groupby("categoryid"):
        try:
            validated = TrainCollection.from_dataframe(sub_df)  # noqa: F841
        except ValidationError as e:
            raise click.ClickException(helpful_validation_error(e.errors())) from e

    counts = Counter(items.categoryid)

    count_string = "\n".join(
        [
            f"* {count} '{reverse_category_dict[idno]}' posts"
            for idno, count in counts.items()
        ]
    )

    click.echo("Preparing to upload:\n" + count_string)

    for cat_id, sub_df in items.groupby("categoryid"):

        # Covert data to list of dictionaries
        data = TrainCollection.from_dataframe(sub_df)

        client.train_monitor(monitor_id=monitor_id, items=data)
        category = reverse_category_dict[cat_id]
        click.echo(f"Successfuly uploaded {len(data)} {category} docs!")


@cli.command()
@click.argument("monitor_id", type=int)
@click.option(
    "--limit/--no-limit",
    "-l",
    default=True,
    help="Limit export to 500 posts or extend to 10K. (default=limit)",
)
@click.option(
    "--output_type",
    "-o",
    type=click.Choice(["csv", "excel", "json"]),
    default="csv",
    help="file type of export. (default=csv)",
)
@click.option(
    "--post_type",
    "-p",
    type=click.Choice(["post_list", "training_posts"]),
    default="post_list",
    help="export monitor posts or training documents.",
)
@click.option(
    "--dates",
    "-d",
    nargs=2,
    default=None,
    help="start and end date of export in YYYY-MM-DD format.",
)
@click.option(
    "--filename", "-f", default=None, help="filename. Default is monitor name."
)
@click.option(
    "--separator",
    "-s",
    default=",",
    help="CSV column separator in quotes.(default=',')",
)
@click.option(
    "--images/--no-images", "-i", default=False, help="include image recognition."
)
@click.pass_context
def export(
    ctx: click.Context,
    monitor_id: int,
    limit: bool = True,
    dates: Tuple[str, str] = None,
    output_type: str = "csv",
    post_type: str = "post_list",
    filename: str = None,
    separator: str = ",",
    images: bool = False,
) -> None:
    """Export monitor posts as json or to a spreadsheet."""
    if post_type not in {"post_list", "training_post"}:
        raise click.ClickException(
            "Invalid post_type: Must be either 'post_list' or training_post"
        )
    if separator == "\\t":
        separator = "\t"
    session = ctx.invoke(login, expiration=True, force=False)
    client = MonitorAPI(session)
    details = client.details(monitor_id)
    info = details["name"]
    if post_type == "post_list":
        if dates:
            docs = client.posts(monitor_id, dates[0], dates[1], extend_limit=not limit)[
                "posts"
            ]
        else:
            start = details["resultsStart"]
            end = details["resultsEnd"]
            docs = client.posts(monitor_id, start, end, extend_limit=not limit)["posts"]
    else:
        info += "_Training"
        docs = client.training_posts(monitor_id)["trainingPosts"]

    if output_type == "json":
        for p in docs:
            click.echo(json.dumps(p, ensure_ascii=False))
    else:
        df = posts_json_to_df(docs, images)

        if filename:
            name = filename
        else:
            name = f"{monitor_id}_{info.replace(' ', '_')}_Posts"
        if output_type == "csv":
            df.to_csv(name + ".csv", index=False, sep=separator)
        elif output_type == "excel":
            df.to_excel(name + ".xlsx", index=False)
        else:
            raise click.ClickException("Output type must be either csv, excel or json")
        click.echo("Done!")


@cli.command()
@click.argument("stream_id", type=int)
@click.option(
    "--max_docs",
    "-m",
    type=int,
    default=100,
    help="Stop streaming after max number of posts reached. (default=100)",
)
@click.option(
    "--output_type",
    "-o",
    type=click.Choice(["json", "csv"]),
    default="json",
    help="type of data to output. (default=json)",
)
@click.option(
    "--separator",
    "-s",
    default=",",
    help="CSV column separator in quotes.(default=',')",
)
@click.pass_context
def stream_posts(
    ctx: click.Context,
    stream_id: int,
    max_docs: int = 100,
    output_type: str = "json",
    separator: str = ",",
) -> None:
    """Stream posts in real time, stop after a maximum of 10K."""

    if separator == "\\t":
        separator = "\t"
    session = ctx.invoke(login, expiration=True, force=False)
    client = StreamsAPI(session)
    so_far = 0
    request_count = 0
    attempts = 0
    first_fetch = True
    if max_docs > 10000:
        max_docs = 10000
    while so_far < max_docs and request_count < 10000:
        request_count += 1
        response = client.posts(stream_id)
        posts = response["posts"]
        if response["totalPostsAvailable"] == 0:
            if attempts > 15:
                raise click.ClickException("Stream volume is zero.")
            time.sleep(0.6)
            attempts += 1
            continue
        if output_type == "json":
            for p in posts:
                click.echo(json.dumps(p, ensure_ascii=False))
        elif output_type == "csv":

            df = posts_json_to_df(posts)
            if first_fetch:
                click.echo(df.to_csv(sep=separator, index=False).strip())
                first_fetch = False
            else:
                click.echo(df.to_csv(header=None, sep=separator, index=False).strip())
        else:
            raise click.ClickException("Output type must be either csv or json")
        so_far += len(posts)


if __name__ == "__main__":
    cli()<|MERGE_RESOLUTION|>--- conflicted
+++ resolved
@@ -238,13 +238,8 @@
 def results(
     ctx: click.Context,
     monitor_id: int,
-<<<<<<< HEAD
-    metrics: Sequence[str],
-    date_range: Sequence[str] = None,
-=======
     metrics: Tuple[str, str],
     date_range: Tuple[str, str] = None,
->>>>>>> a27e4364
 ) -> None:
     """Get Monitor results for 1 or more metrics.
 
