# -*- coding: utf-8 -*-
"""Tests for hexpy `session.py` module."""

import json
from pathlib import Path

import pytest
import responses

from hexpy import HexpySession


@pytest.fixture
def mocked_authenticate() -> responses.RequestsMock:
    """Return mocked HexpySession"""
    with responses.RequestsMock() as rsps:

        rsps.add(
            responses.GET,
            HexpySession.ROOT
            + "authenticate?username=test&password=testpassword&noExpiration=false&force=false",
            json={"auth": "test-token-00000"},
            status=200,
        )
        yield rsps


<<<<<<< HEAD
def test_login(mocked_responses: responses.RequestsMock) -> None:
=======
def test_login(mocked_authenticate: responses.RequestsMock) -> None:
>>>>>>> a27e4364
    """Test requesting authentication token"""
    session = HexpySession.login(username="test", password="testpassword")

    assert session.auth == {"auth": "test-token-00000"}


def test_load_auth(tmp_path: Path) -> None:
    """Test loading token from file"""
    HexpySession.TOKEN_FILE = tmp_path / ".hexpy" / "token.json"

    directory = tmp_path / ".hexpy"

    directory.mkdir()

    token_file = directory / "token.json"

    with open(token_file, "w") as outfile:
        json.dump({"auth": "test-token-00000"}, outfile)

    session = HexpySession.load_auth_from_file()
    session2 = HexpySession.load_auth_from_file(str(token_file))

    assert session.auth == {"auth": "test-token-00000"}
    assert session2.auth == session.auth


<<<<<<< HEAD
def test_save_token(mocked_responses: responses.RequestsMock, tmp_path: Path) -> None:
=======
def test_save_token(
    mocked_authenticate: responses.RequestsMock, tmp_path: Path
) -> None:
>>>>>>> a27e4364
    """Test saving token to file"""
    HexpySession.TOKEN_FILE = tmp_path / ".hexpy" / "token.json"
    session = HexpySession.login(username="test", password="testpassword")

    session.save_token()

    with open(tmp_path / ".hexpy" / "token.json") as infile:
        auth = json.load(infile)

    assert auth == {"auth": "test-token-00000"}<|MERGE_RESOLUTION|>--- conflicted
+++ resolved
@@ -25,11 +25,7 @@
         yield rsps
 
 
-<<<<<<< HEAD
-def test_login(mocked_responses: responses.RequestsMock) -> None:
-=======
 def test_login(mocked_authenticate: responses.RequestsMock) -> None:
->>>>>>> a27e4364
     """Test requesting authentication token"""
     session = HexpySession.login(username="test", password="testpassword")
 
@@ -56,13 +52,9 @@
     assert session2.auth == session.auth
 
 
-<<<<<<< HEAD
-def test_save_token(mocked_responses: responses.RequestsMock, tmp_path: Path) -> None:
-=======
 def test_save_token(
     mocked_authenticate: responses.RequestsMock, tmp_path: Path
 ) -> None:
->>>>>>> a27e4364
     """Test saving token to file"""
     HexpySession.TOKEN_FILE = tmp_path / ".hexpy" / "token.json"
     session = HexpySession.login(username="test", password="testpassword")
