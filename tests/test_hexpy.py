--- conflicted
+++ resolved
@@ -64,13 +64,6 @@
     assert results == {"key": "value"}
 
 
-<<<<<<< HEAD
-def test_rate_limiting(caplog: CaptureFixture) -> None:
-    """Test function rate limiting"""
-
-    def base_func(message: str = "some message") -> JSONDict:
-        return {"msg": message}
-=======
 @pytest.fixture
 def base_func() -> Callable[[str], JSONDict]:
     """Fixture for testing function to be decorated with rate limiting"""
@@ -86,7 +79,6 @@
     caplog: CaptureFixture, base_func: Callable[[str], JSONDict]
 ) -> None:
     """Test function rate limiting"""
->>>>>>> a27e4364
 
     modified_func = rate_limited(base_func, max_calls=10, period=1)
 
@@ -97,20 +89,11 @@
         assert caplog.records[0].msg == "Rate Limit Reached. (Sleeping for 6 seconds)"
 
 
-<<<<<<< HEAD
-def test_rate_limiting_window(caplog: CaptureFixture) -> None:
-    """Test sliding window when rate limit not exceeded."""
-
-    def base_func(message: str = "some message") -> JSONDict:
-        return {"msg": message}
-
-=======
 def test_rate_limiting_window(
     caplog: CaptureFixture, base_func: Callable[[str], JSONDict]
 ) -> None:
     """Test sliding window when rate limit not exceeded."""
 
->>>>>>> a27e4364
     modified_func = rate_limited(base_func, max_calls=10, period=1)
 
     with caplog.at_level(logging.INFO):
